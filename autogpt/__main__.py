"""Main script for the autogpt package."""
import logging
import os
from pathlib import Path

from colorama import Fore

from autogpt.agent.agent import Agent
from autogpt.args import parse_arguments
from autogpt.commands.command import CommandRegistry
from autogpt.config import Config, check_openai_api_key
from autogpt.logs import logger
from autogpt.memory import get_memory
<<<<<<< HEAD

from autogpt.prompts.prompt import construct_main_ai_config
from autogpt.plugins import scan_plugins

=======
from autogpt.plugins import load_plugins
from autogpt.prompts.prompt import construct_main_ai_config
>>>>>>> fe85f079

# Load environment variables from .env file


def main() -> None:
    """Main function for the script"""
    cfg = Config()
    # TODO: fill in llm values here
    check_openai_api_key()
    parse_arguments()
    logger.set_level(logging.DEBUG if cfg.debug_mode else logging.INFO)
    cfg.set_plugins(scan_plugins(cfg, cfg.debug_mode))
    # Create a CommandRegistry instance and scan default folder
    command_registry = CommandRegistry()
    command_registry.import_commands("autogpt.commands.audio_text")
    command_registry.import_commands("autogpt.commands.evaluate_code")
    command_registry.import_commands("autogpt.commands.execute_code")
    command_registry.import_commands("autogpt.commands.file_operations")
    command_registry.import_commands("autogpt.commands.git_operations")
    command_registry.import_commands("autogpt.commands.google_search")
    command_registry.import_commands("autogpt.commands.image_gen")
    command_registry.import_commands("autogpt.commands.twitter")
    command_registry.import_commands("autogpt.commands.web_selenium")
    command_registry.import_commands("autogpt.commands.write_tests")
    command_registry.import_commands("autogpt.app")
    ai_name = ""
    ai_config = construct_main_ai_config()
    ai_config.command_registry = command_registry
    # print(prompt)
    # Initialize variables
    full_message_history = []
    next_action_count = 0
    # Make a constant:
    triggering_prompt = (
        "Determine which next command to use, and respond using the"
        " format specified above:"
    )
    # Initialize memory and make sure it is empty.
    # this is particularly important for indexing and referencing pinecone memory
    memory = get_memory(cfg, init=True)
    logger.typewriter_log(
        "Using memory of type:", Fore.GREEN, f"{memory.__class__.__name__}"
    )
    logger.typewriter_log("Using Browser:", Fore.GREEN, cfg.selenium_web_browser)
    system_prompt = ai_config.construct_full_prompt()
    if cfg.debug_mode:
        logger.typewriter_log("Prompt:", Fore.GREEN, system_prompt)
    agent = Agent(
        ai_name=ai_name,
        memory=memory,
        full_message_history=full_message_history,
        next_action_count=next_action_count,
        command_registry=command_registry,
        config=ai_config,
        system_prompt=system_prompt,
        triggering_prompt=triggering_prompt,
    )
    agent.start_interaction_loop()


if __name__ == "__main__":
    main()<|MERGE_RESOLUTION|>--- conflicted
+++ resolved
@@ -1,7 +1,5 @@
 """Main script for the autogpt package."""
 import logging
-import os
-from pathlib import Path
 
 from colorama import Fore
 
@@ -11,15 +9,10 @@
 from autogpt.config import Config, check_openai_api_key
 from autogpt.logs import logger
 from autogpt.memory import get_memory
-<<<<<<< HEAD
 
 from autogpt.prompts.prompt import construct_main_ai_config
 from autogpt.plugins import scan_plugins
 
-=======
-from autogpt.plugins import load_plugins
-from autogpt.prompts.prompt import construct_main_ai_config
->>>>>>> fe85f079
 
 # Load environment variables from .env file
 
